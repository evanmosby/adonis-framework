--- conflicted
+++ resolved
@@ -15,20 +15,11 @@
 const dotenv = require("dotenv");
 const dotenvStringify = require("dotenv-stringify");
 
-<<<<<<< HEAD
-const _ = require('lodash')
-const path = require('path')
-const dotenv = require('dotenv')
 const fs = require('fs')
 const GE = require('@adonisjs/generic-exceptions')
 const debug = require('debug')('adonis:framework')
 const process = require("process")
-=======
 const lockFile = require("lockfile");
-const fs = require("fs");
-const GE = require("@adonisjs/generic-exceptions");
-const debug = require("debug")("adonis:framework");
->>>>>>> da375cff
 
 /**
  * Manages the application environment variables by
@@ -197,10 +188,7 @@
    */
   getEnvPath() {
     if (!process.env.ENV_PATH || process.env.ENV_PATH.length === 0) {
-<<<<<<< HEAD
       return process.pkg ? path.join(path.dirname(process.execPath).split(path.sep).slice(0, -1).join(path.sep), ".env") : ".env"
-=======
-      return ".env";
     }
     return process.env.ENV_PATH;
   }
@@ -219,7 +207,6 @@
       process.env.DEFAULT_ENV_PATH.length === 0
     ) {
       return ".env.default";
->>>>>>> da375cff
     }
     return process.env.DEFAULT_ENV_PATH;
   }
